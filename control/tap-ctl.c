--- conflicted
+++ resolved
@@ -754,26 +754,16 @@
 static void
 tap_cli_unpause_usage(FILE *stream)
 {
-<<<<<<< HEAD
-	fprintf(stream, "usage: unpause <-p pid> <-m minor> [-a type:/path/to/file] "
+	fprintf(stream, "usage: unpause <-m minor> [-p pid] [-a type:/path/to/file] "
     "[-2 secondary] "
     "[-c </path/to/logfile> insert log layer to track changed blocks]\n");
-=======
-	fprintf(stream, "usage: unpause <-m minor> [-p pid] [-a type:/path/to/file] "
-			"[-2 secondary]\n");
->>>>>>> dc7a777d
 }
 
 int
 tap_cli_unpause(int argc, char **argv)
 {
-<<<<<<< HEAD
 	const char *args, *logpath;
-	char *secondary;
-=======
-	const char *args;
 	char *secondary, *endptr;
->>>>>>> dc7a777d
 	int c, pid, minor, flags;
 
 	pid        = -1;
@@ -822,9 +812,6 @@
 	if (minor == -1)
 		goto usage;
 
-<<<<<<< HEAD
-	return tap_ctl_unpause(pid, minor, args, flags, secondary, logpath);
-=======
 	if (pid == -1) {
 		pid = tap_ctl_find_pid(minor);
 		if (pid < 0) {
@@ -833,8 +820,7 @@
 		}
 	}
 
-	return tap_ctl_unpause(pid, minor, args, flags, secondary);
->>>>>>> dc7a777d
+	return tap_ctl_unpause(pid, minor, args, flags, secondary, logpath);
 
 usage:
 	tap_cli_unpause_usage(stderr);
@@ -904,12 +890,8 @@
 static int
 tap_cli_open(int argc, char **argv)
 {
-<<<<<<< HEAD
+	char *endptr;
 	const char *args, *secondary, *logpath;
-=======
-	char *endptr;
-	const char *args, *secondary;
->>>>>>> dc7a777d
 	int c, pid, minor, flags, prt_minor, timeout;
 
 	flags      = 0;
